#!/usr/bin/python3

"""
Module representing brain of the turlte bot. Currently it moves the turtle bot 
to all of the keypoints and do a 360 degree rotation at each of them.
"""

import math
import signal
import sys
import threading
from typing import Tuple
from types import FrameType
import actionlib
import rospy
from map_manager import MapManager
from sound import SoundPlayer
from move_base_msgs.msg import MoveBaseAction, MoveBaseGoal
from geometry_msgs.msg import Twist, Pose
from tf.transformations import quaternion_from_euler
from visualization_msgs.msg import Marker
from combined.msg import DetectedFaces
<<<<<<< HEAD
from move_arm import Arm_Mover
=======
from combined.msg import CylinderGreetInstructions
>>>>>>> d8f4c878


def signal_handler(sig: signal.Signals, frame: FrameType) -> None:
    """
    Handles the SIGINT signal, which is sent when the user presses Ctrl+C.

    Args:
        sig (signal.Signals): The signal that was received.
        frame (FrameType): The current stack frame.
    """
    signal_name = signal.Signals(sig).name
    frame_info = f"File {frame.f_code.co_filename}, line {frame.f_lineno}, in {frame.f_code.co_name}"
    rospy.loginfo(f"Program interrupted by {signal_name} signal, shutting down.")
    rospy.loginfo(f"Signal received at: {frame_info}")
    rospy.signal_shutdown(f"{signal_name} received")
    sys.exit(0)


signal.signal(signal.SIGINT, signal_handler)


class Brain:
    """
    This class represents the brain of the turtle bot. It is responsible for
    moving the bot to all keypoints, rotating 360 degrees at each of them, and
    managing detected faces.
    """

    def __init__(self):
        self.map_manager = MapManager(show_plot=False)
        rospy.loginfo("Waiting for map manager to be ready...")
        while self.map_manager.is_ready() is False:
            rospy.sleep(0.1)
        rospy.loginfo("Map manager is ready")
        self.move_base_client = actionlib.SimpleActionClient(
            "move_base", MoveBaseAction
        )
        rospy.loginfo("Waiting for move_base server.")
        self.move_base_client.wait_for_server()
        self.velocity_publisher = rospy.Publisher(
            "mobile_base/commands/velocity", Twist, queue_size=10
        )
        self.init_planner()
        self.markers_timer = rospy.Timer(
            rospy.Duration(1), lambda event: brain.map_show_markers()
        )
        self.detected_faces_subscriber = rospy.Subscriber(
            "/detected_faces", DetectedFaces, self.faces_callback
        )
        self.searched_space_timer = rospy.Timer(
            rospy.Duration(0.4), lambda event: self.map_manager.update_searched_space()
        )

        # for cylinder handling
        rospy.Subscriber(
            "unique_cylinder_greet",
            CylinderGreetInstructions,
            self.detected_cylinder_callback,
        )
        self.cylinder_coords = []
        self.cylinder_colors = []
        self.cylinder_greet_poses = []
        # self.num_all_cylinders = 10
        self.num_all_cylinders = 4
        self.all_cylinders_found = False
        self.num_discovered_cylinders = 0

        self.is_ready = False
        self.detected_faces = []
        self.detected_faces_lock = threading.Lock()
        self.sound_player = SoundPlayer()
        self.aditional_goals = []

<<<<<<< HEAD
        # for moving arm
        self.arm_mover = Arm_Mover()
        rospy.sleep(1)
        self.arm_mover.arm_movement_pub.publish(self.arm_mover.retract)
=======
        self.current_goal_pub = rospy.Publisher(
            "brain_current_goal", Marker, queue_size=10
        )
        self.current_goal_marker_id = 0
>>>>>>> d8f4c878

    def init_planner(self):
        """
        Initializes and configure the parameters for the DWA (Dynamic Window Approach)
        planner, which is a local motion planning algorithm used for the mobile robot's navigation.
        """
        rospy.set_param("/move_base/DWAPlannerROS/acc_lim_theta", 2)
        rospy.set_param("/move_base/DWAPlannerROS/min_vel_x", 7)
        rospy.set_param("/move_base/DWAPlannerROS/max_vel_x", 10)
        rospy.set_param("/move_base/DWAPlannerROS/acc_lim_x", 2)
        rospy.set_param("/move_base/DWAPlannerROS/max_vel_theta", 10)
        rospy.set_param("/move_base/DWAPlannerROS/min_vel_theta", 5)
        rospy.set_param("/move_base/DWAPlannerROS/min_in_place_vel_theta", 5)
        rospy.set_param("/move_base/DWAPlannerROS/escape_vel", -0.3)
        rospy.set_param("/move_base/DWAPlannerROS/xy_goal_tolerance", 0.15)
        rospy.set_param("/move_base/max_planning_retries", 3)
        rospy.set_param("/move_base/clearing_rotation_allowed", False)

    def map_show_markers(self):
        """
        Publishes markers of initail goals on the map.
        """
        goals = self.map_manager.get_goals()
        if len(self.aditional_goals) > 0:
            goals.extend(self.aditional_goals)

        self.map_manager.publish_markers_of_goals(goals)

    def faces_callback(self, msg: DetectedFaces):
        """
        Callback function for the faces subscriber. Stores
        detected faces in a thread-safe manner.

        Args:
            msg (DetectedFaces): The message containing the detected faces.
        """
        with self.detected_faces_lock:
            self.detected_faces = msg.array

    def move_to_goal(
        self,
        x_position: float,
        y_position: float,
        rr_x: float,
        rr_y: float,
        rr_z: float,
        rr_w: float,
    ) -> int:
        """
        Moves the turtle bot to the goal with the given coordinates and orientation.

        Args:
            x (float): The x-coordinate of the goal position.
            y (float): The y-coordinate of the goal position.
            rr_x (float): The x-component of the quaternion representing the goal orientation.
            rr_y (float): The y-component of the quaternion representing the goal orientation.
            rr_z (float): The z-component of the quaternion representing the goal orientation.
            rr_w (float): The w-component of the quaternion representing the goal orientation.

        Returns:
            int: The state of the action after it has finished executing, one of the following:
                * GoalStatus.PENDING
                * GoalStatus.ACTIVE
                * GoalStatus.PREEMPTED
                * GoalStatus.SUCCEEDED
                * GoalStatus.ABORTED
                * GoalStatus.REJECTED
                * GoalStatus.PREEMPTING
                * GoalStatus.RECALLING
                * GoalStatus.RECALLED
                * GoalStatus.LOST
        """
        goal = MoveBaseGoal()
        goal.target_pose.header.frame_id = "map"
        goal.target_pose.header.stamp = rospy.Time.now()
        goal.target_pose.pose.position.x = x_position
        goal.target_pose.pose.position.y = y_position
        goal.target_pose.pose.orientation.x = rr_x
        goal.target_pose.pose.orientation.y = rr_y
        goal.target_pose.pose.orientation.z = rr_z
        goal.target_pose.pose.orientation.w = rr_w

        # log
        # rospy.loginfo("Sending goal to move_base: " + str(goal))

        marker = Marker()
        marker.header.frame_id = "map"
        marker.header.stamp = rospy.Time.now()
        marker.ns = "brain"
        marker.id = self.current_goal_marker_id
        marker.type = Marker.ARROW
        marker.action = Marker.ADD
        marker.pose = goal.target_pose.pose
        marker.scale.x = 0.5
        marker.scale.y = 0.1
        marker.scale.z = 0.1
        marker.color.a = 1.0
        marker.color.r = 0.0
        marker.color.g = 1.0
        marker.color.b = 0.0
        # set the lifetime of the marker
        marker.lifetime = rospy.Duration(20)

        self.current_goal_pub.publish(marker)
        self.current_goal_marker_id += 1

        self.move_base_client.send_goal(goal)

        wait_result = self.move_base_client.wait_for_result()

        if not wait_result:
            rospy.logerr("Not able to set goal.")
            return -1

        res = self.move_base_client.get_state()
        return res

    def get_object_greet_pose(self, x_obj, y_obj):
        """
        Returns Pose with proper greet location and orientation
        for ring / cylinder at x_obj, y_obj.
        """
        # compute position
        x_greet, y_greet = self.map_manager.get_nearest_accessible_point_with_erosion(
            x_obj, y_obj, 5
        )

        # compute orientation from greet point to object point
        q_dest = self.map_manager.quaternion_from_points(x_greet, y_greet, x_obj, y_obj)

        # create pose for greet
        pose = Pose()
        pose.position.x = x_greet
        pose.position.y = y_greet
        pose.position.z = 0

        # so that there are no warnings
        pose.orientation.x = q_dest[0]
        pose.orientation.y = q_dest[1]
        pose.orientation.z = q_dest[2]
        pose.orientation.w = q_dest[3]

        return pose

    def detected_cylinder_callback(self, data):
        """
        Called when unique cylinder greet instructions published on topic.
        """
        cylinder_pose = data.object_pose
        cylinder_color = data.object_color

        # rospy.loginfo("Received cylinder at position: %s with color %s" % (str(cylinder_pose), cylinder_color))
        rospy.loginfo("Received cylinder with color %s" % (cylinder_color))

        # compute greet location and orientation
        x_cylinder = cylinder_pose.position.x
        y_cylinder = cylinder_pose.position.y

        cylinder_greet_pose = self.get_object_greet_pose(x_cylinder, y_cylinder)

        self.cylinder_coords.append(cylinder_pose)
        self.cylinder_colors.append(cylinder_color)
        self.cylinder_greet_poses.append(cylinder_greet_pose)
        self.num_discovered_cylinders = self.num_discovered_cylinders + 1

        if self.num_discovered_cylinders >= self.num_all_cylinders:
            self.all_cylinders_found = True

    def have_cylinders_to_visit(self):
        """
        Returns true if there are still cylinders to visit.
        """

        return len(self.cylinder_coords) > 0

    def degrees_to_rad(self, deg):
        """
        Converts degrees to radians.

        Args:
            deg (float): The angle in degrees.

        Returns:
            float: The angle in radians.
        """
        return deg * math.pi / 180

    def rotate(self, angle_deg, angular_speed=0.7):
        """
        Rotates the turtle bot by the specified angle at the given angular speed.

        Args:
            angle_deg (float): The angle in degrees the turtle bot should rotate.
            angular_speed (float, optional): The angular speed at which the turtle bot rotates.
                                             Defaults to 0.7.
        """
        rospy.loginfo("Rotating.")

        twist = Twist()
        twist.linear.x = 0
        twist.linear.y = 0
        twist.linear.z = 0
        twist.angular.x = 0
        twist.angular.y = 0
        twist.angular.z = angular_speed

        # counter clockwise
        total_angle = self.degrees_to_rad(angle_deg)

        t_0 = rospy.Time.now().to_sec()
        angle_rotated = 0
        while angle_rotated < total_angle:
            self.velocity_publisher.publish(twist)
            t_1 = rospy.Time.now().to_sec()
            angle_rotated = angular_speed * (t_1 - t_0)

        # stop the robot spining
        twist.angular.z = 0
        self.velocity_publisher.publish(twist)
        rospy.loginfo(f"Done rotating. angle: {str(total_angle / math.pi * 180)}")

    def nearest_neighbor_path(self, vertices: list, start_vertex: Tuple[float, float]):
        """
        Given a list of vertices and a starting vertex, returns the nearest neighbor path
        as a list of vertices ordered by the path.

        Args:
            vertices (list of tuples): A list of vertices, each represented as a tuple (x, y)
            start_vertex (tuple): The starting vertex represented as a tuple (x, y)

        Returns:
            list of tuples: The nearest neighbor path as a list of vertices
        """
        unvisited_vertices = set(vertices)
        unvisited_vertices.remove(start_vertex)
        current_vertex = start_vertex
        path = [start_vertex]

        while unvisited_vertices:
            in_sight_vertices = [
                vertex
                for vertex in unvisited_vertices
                if self.map_manager.has_clear_path(current_vertex, vertex)
            ]
            # print(in_sight_vertices)
            if in_sight_vertices:
                in_sight_vertices.sort(
                    key=lambda vertex: math.sqrt(
                        (current_vertex[0] - vertex[0]) ** 2
                        + (current_vertex[1] - vertex[1]) ** 2
                    )
                )
                nearest_vertex = in_sight_vertices[0]
            else:
                nearest_vertex = None
                nearest_distance = sys.float_info.max

                for vertex in unvisited_vertices:
                    distance = math.sqrt(
                        (current_vertex[0] - vertex[0]) ** 2
                        + (current_vertex[1] - vertex[1]) ** 2
                    )
                    if distance < nearest_distance:
                        nearest_distance = distance
                        nearest_vertex = vertex

            path.append(nearest_vertex)
            unvisited_vertices.remove(nearest_vertex)
            current_vertex = nearest_vertex

        return path

    def orientation_between_points(
        self, first_goal: Tuple[float, float], second_goal: Tuple[float, float]
    ) -> Tuple[float, float, float, float]:
        """
        Returns the orientation of the turtle bot as a quaternion between two goals.

        Args:
            first_goal (Tuple[float, float]): The first goal as a tuple (x, y)
            second_goal (Tuple[float, float]): The second goal as a tuple (x, y)

        Returns:
            Tuple[float, float, float, float]: quaternion representing the orientation
        """
        angle = math.atan2(
            second_goal[1] - first_goal[1], second_goal[0] - first_goal[0]
        )
        quaternion = quaternion_from_euler(0, 0, angle)
        return quaternion

    def think(self):
        """
        Main logic function for the turtle bot's brain. The turtle bot moves through the keypoints
        in the order determined by the nearest neighbor algorithm, performing a 360-degree rotation
        at each keypoint. If any new faces are detected during the rotation, the turtle bot moves to
        the face location and then continues to the next keypoint.
        """

        detected_faces_count = 0
        target_face_detections = 3
        detected_faces_group_ids = set()

        goals = self.map_manager.get_goals()

        while not rospy.is_shutdown():
            optimized_path = self.nearest_neighbor_path(goals, goals[0])

            for i, goal in enumerate(optimized_path):
                rospy.loginfo(
                    f"Moving to goal {i + 1}/{len(optimized_path)}. Faces detected:"
                    f" {len(self.detected_faces)}"
                )

                # At each goal adjust orientation to the next goal
                quaternion = (0, 0, 0, 1)
                if i < len(optimized_path) - 1:
                    next_goal = optimized_path[i + 1]
                    quaternion = self.orientation_between_points(goal, next_goal)

                self.move_to_goal(goal[0], goal[1], *quaternion)

                self.rotate(360, angular_speed=0.7)


                with self.detected_faces_lock:
                    if len(self.detected_faces) > detected_faces_count:
                        rospy.loginfo(
                            f"I have detected {len(self.detected_faces) - detected_faces_count} new"
                            " faces during this iteration."
                        )

                        # get new faces based on group id!
                        new_faces = [
                            face
                            for face in self.detected_faces
                            if face.group_id not in detected_faces_group_ids
                        ]

                        for new_face in new_faces:
                            self.move_to_goal(
                                new_face.x_coord,
                                new_face.y_coord,
                                new_face.rr_x,
                                new_face.rr_y,
                                new_face.rr_z,
                                new_face.rr_w,
                            )

                            rospy.loginfo(f"Greeting face id: {new_face.group_id}")
                            self.sound_player.play_greeting_sound()
                            rospy.sleep(2)
                            rospy.loginfo(f"Done greeting face id: {new_face.group_id}")
                            detected_faces_group_ids.add(new_face.group_id)

                        detected_faces_count = len(self.detected_faces)

                if detected_faces_count >= target_face_detections:
                    break

            if detected_faces_count < target_face_detections:
                rospy.loginfo("Not all faces have been detected. Will start EXPLORING")
                # get new goals now that we have explored the map
                self.aditional_goals = self.map_manager.get_get_aditional_goals()
                if len(self.aditional_goals) < 1:
                    rospy.loginfo(
                        "No new goals found. Will stop i failed to find all faces"
                    )
<<<<<<< HEAD
=======
                    break
                else:
                    rospy.loginfo(
                        f"Found {len(self.aditional_goals )} new goals. Will continue exploring"
                    )
                    goals = self.aditional_goals

            else:
                rospy.loginfo("All faces have been detected. Will stop")
                break

        rospy.loginfo("I have finished my task")

    def visit_found_cylinders(self):
        """
        Visits the rings found until now
        """
        while self.have_cylinders_to_visit():
            if rospy.is_shutdown():
                return

            rospy.loginfo("Cylinder queue: %s" % (str(self.cylinder_colors)))
            current_cylinder_pose = self.cylinder_coords.pop(0)
            current_cylinder_color = self.cylinder_colors.pop(0)
            current_greet_pose = self.cylinder_greet_poses.pop(0)
            self.greet_cylinder(
                current_cylinder_pose, current_cylinder_color, current_greet_pose
            )

    # def move_as_close_to_as_possible(self, x_coordinate, y_coordinate, speed=0.3):
    #     """
    #     Moves the robot as close to point (x,y) ass possible, moving in straight direction,
    #     without hitting any obstacles using twist messages.

    #     Args:
    #         x (float): x coor
    #         y (float): y coor
    #         speed (float, optional): _description_. Defaults to 0.3.

    #     Returns:
    #         float: travveld distance
    #     """

    #     twist_msg = Twist()

    #     # we will be moving forward
    #     twist_msg.linear.x = abs(speed)

    #     twist_msg.linear.y = 0
    #     twist_msg.linear.z = 0
    #     twist_msg.angular.x = 0
    #     twist_msg.angular.y = 0
    #     twist_msg.angular.z = 0

    #     t0 = rospy.Time.now().to_sec()
    #     # we use travelled distance just in case if we will need it to return back
    #     travelled_distance = 0

    #     dist_prev = self.get_robot_distance_to_point(x_coordinate, y_coordinate)
    #     while not self.laser_manager.is_too_close_to_obstacle():
    #         dist_to_obj = self.get_robot_distance_to_point(x_coordinate, y_coordinate)
    #         if dist_to_obj > dist_prev:
    #             break
    #         dist_prev = dist_to_obj

    #         self.cmd_vel_pub.publish(twist_msg)
    #         t1 = rospy.Time.now().to_sec()
    #         travelled_distance = abs(speed) * (t1 - t0)

    #     # we now stop the robot immediately
    #     twist_msg.linear.x = 0
    #     self.cmd_vel_pub.publish(twist_msg)

    #     # we return the distance travelled
    #     return travelled_distance

    def greet_cylinder(self, object_pose, color, current_greet_pose):
        """
        Greets a cylinder

        Args:
            object_pose (Pose): Pose of the cylinder
            color (str): Color of the cylinder
            current_greet_pose (Pose): Pose of the greeting position
            person_obj (_type_): _description_

        Returns:
            _type_: _description_
        """
        rospy.loginfo("Greeting cylinder")

        self.move_to_goal(
            current_greet_pose.position.x,
            current_greet_pose.position.y,
            current_greet_pose.orientation.x,
            current_greet_pose.orientation.y,
            current_greet_pose.orientation.z,
            current_greet_pose.orientation.w,
        )

        # # if neccessary move closer to object with twist messages
        # dist = self.move_as_close_to_as_possible(
        #     object_pose.position.x, object_pose.position.y
        # )

        # extend robot arm
        # self.arm_mover.arm_movement_pub.publish(self.arm_mover.extend)

        # says cylinder color
        self.sound_player.say(color)

        # get data from qr code

        # wait for arm to be extended
        rospy.sleep(1)

        # retract arm again

    def think_cylinder(self):
        """
        search and greet cylinders
        """

        goals = self.map_manager.get_goals()
        num_of_cylinders = 4

        while not rospy.is_shutdown():
            optimized_path = self.nearest_neighbor_path(goals, goals[0])

            for i, goal in enumerate(optimized_path):
                rospy.loginfo(f"Moving to goal {i + 1}/{len(optimized_path)}.")

                # At each goal adjust orientation to the next goal
                quaternion = (0, 0, 0, 1)
                if i < len(optimized_path) - 1:
                    next_goal = optimized_path[i + 1]
                    quaternion = self.orientation_between_points(goal, next_goal)

                self.move_to_goal(goal[0], goal[1], *quaternion)
                self.rotate(360, angular_speed=0.7)

                # search for cylinders
                self.visit_found_cylinders()

            if not self.all_cylinders_found:
                rospy.loginfo(
                    "Not all cylinders have been detected. Will start EXPLORING"
                )
                # get new goals now that we have explored the map
                self.aditional_goals = self.map_manager.get_get_aditional_goals()
                if len(self.aditional_goals) < 1:
                    rospy.loginfo(
                        "No new goals found. Will stop i failed to find all cylinders"
                    )
>>>>>>> d8f4c878
                    break
                else:
                    rospy.loginfo(
                        f"Found {len(self.aditional_goals )} new goals. Will continue exploring"
                    )
                    goals = self.aditional_goals

            else:
                rospy.loginfo("All faces have been detected. Will stop")
                break

        rospy.loginfo("I have finished my task")


if __name__ == "__main__":
    rospy.init_node("brain")
    brain = Brain()
    brain.is_ready = True
    brain.think_cylinder()
    rospy.spin()<|MERGE_RESOLUTION|>--- conflicted
+++ resolved
@@ -20,11 +20,8 @@
 from tf.transformations import quaternion_from_euler
 from visualization_msgs.msg import Marker
 from combined.msg import DetectedFaces
-<<<<<<< HEAD
+from combined.msg import CylinderGreetInstructions
 from move_arm import Arm_Mover
-=======
-from combined.msg import CylinderGreetInstructions
->>>>>>> d8f4c878
 
 
 def signal_handler(sig: signal.Signals, frame: FrameType) -> None:
@@ -98,17 +95,15 @@
         self.sound_player = SoundPlayer()
         self.aditional_goals = []
 
-<<<<<<< HEAD
+        self.current_goal_pub = rospy.Publisher(
+            "brain_current_goal", Marker, queue_size=10
+        )
+        self.current_goal_marker_id = 0
+
         # for moving arm
         self.arm_mover = Arm_Mover()
         rospy.sleep(1)
         self.arm_mover.arm_movement_pub.publish(self.arm_mover.retract)
-=======
-        self.current_goal_pub = rospy.Publisher(
-            "brain_current_goal", Marker, queue_size=10
-        )
-        self.current_goal_marker_id = 0
->>>>>>> d8f4c878
 
     def init_planner(self):
         """
@@ -370,6 +365,7 @@
                     distance = math.sqrt(
                         (current_vertex[0] - vertex[0]) ** 2
                         + (current_vertex[1] - vertex[1]) ** 2
+
                     )
                     if distance < nearest_distance:
                         nearest_distance = distance
@@ -394,6 +390,9 @@
         Returns:
             Tuple[float, float, float, float]: quaternion representing the orientation
         """
+        angle = math.atan2(
+            second_goal[1] - first_goal[1], second_goal[0] - first_goal[0]
+        )
         angle = math.atan2(
             second_goal[1] - first_goal[1], second_goal[0] - first_goal[0]
         )
@@ -477,8 +476,6 @@
                     rospy.loginfo(
                         "No new goals found. Will stop i failed to find all faces"
                     )
-<<<<<<< HEAD
-=======
                     break
                 else:
                     rospy.loginfo(
@@ -633,7 +630,6 @@
                     rospy.loginfo(
                         "No new goals found. Will stop i failed to find all cylinders"
                     )
->>>>>>> d8f4c878
                     break
                 else:
                     rospy.loginfo(
